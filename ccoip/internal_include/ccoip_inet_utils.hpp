--- conflicted
+++ resolved
@@ -1,8 +1,5 @@
 #pragma once
 
-<<<<<<< HEAD
-#include <cstring>
-=======
 #include <ccoip_inet.h>
 #include <cstring>
 #include <string>
@@ -12,7 +9,6 @@
 #include <winsock2.h>
 #include <ws2tcpip.h>
 #else
->>>>>>> 8c8f8f17
 #include <arpa/inet.h>
 #endif
 
